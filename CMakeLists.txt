project(anbox C CXX)
cmake_minimum_required(VERSION 2.8.2)

include(CTest)
include(GNUInstallDirs)

if (NOT CMAKE_BUILD_TYPE)
    message(STATUS "No build type selected, default to RelWithDebInfo")
    set(CMAKE_BUILD_TYPE "RelWithDebInfo")
endif()

set(CMAKE_MODULE_PATH ${CMAKE_MODULE_PATH} ${CMAKE_CURRENT_SOURCE_DIR}/cmake)

set(CMAKE_C_FLAGS "${CMAKE_C_FLAGS} -Wall -pedantic -Wno-variadic-macros -Wextra -fPIC")

# By default, all symbols are visible in the library. We strip out things we don't
# want at link time, by running a version script (see unity-scopes.map and the
# setting of LINK_FLAGS below).
set(CMAKE_CXX_FLAGS "${CMAKE_CXX_FLAGS} -fvisibility=default")

set(C_AND_CXX_WARNINGS "-pedantic -Wall -Wextra")

# Some additional warnings not included by the general flags set above.
set(EXTRA_C_WARNINGS "-Wcast-align -Wcast-qual -Wformat -Wredundant-decls -Wswitch-default")
set(EXTRA_CXX_WARNINGS "-Wnon-virtual-dtor -Wold-style-cast")

set(CMAKE_C_FLAGS "${CMAKE_C_FLAGS} ${C_AND_CXX_WARNINGS}")
set(CMAKE_C_FLAGS "${CMAKE_C_FLAGS} ${EXTRA_C_WARNINGS}")

set(CMAKE_CXX_FLAGS "${CMAKE_CXX_FLAGS} -std=c++14 ${C_AND_CXX_WARNINGS}")
set(CMAKE_CXX_FLAGS "${CMAKE_CXX_FLAGS} ${EXTRA_C_WARNINGS}")
set(CMAKE_CXX_FLAGS "${CMAKE_CXX_FLAGS} ${EXTRA_CXX_WARNINGS}")

# -fno-permissive causes warnings with clang, so we only enable it for gcc
if("${CMAKE_CXX_COMPILER_ID}" STREQUAL "GNU")
  set(CMAKE_CXX_FLAGS "${CMAKE_CXX_FLAGS} -fno-permissive")
endif()

string(TOLOWER "${CMAKE_BUILD_TYPE}" cmake_build_type_lower)

if ("${cmake_build_type_lower}" STREQUAL "release" OR "${cmake_build_type_lower}" STREQUAL "relwithdebinfo")
  option(Werror "Treat warnings as errors" ON)
else()
  option(Werror "Treat warnings as errors" OFF)
endif()

if (${Werror})
    message(STATUS "Treat warnings as errors")
  set(CMAKE_C_FLAGS "${CMAKE_C_FLAGS} -Werror")
  set(CMAKE_CXX_FLAGS "${CMAKE_CXX_FLAGS} -Werror")
  if ("${cmake_build_type_lower}" STREQUAL "release" OR "${cmake_build_type_lower}" STREQUAL "relwithdebinfo")
    set(CMAKE_C_FLAGS "${CMAKE_C_FLAGS} -Wno-error=deprecated-declarations")
    set(CMAKE_CXX_FLAGS "${CMAKE_CXX_FLAGS} -Wno-error=deprecated-declarations")
  endif()
endif()

set(CMAKE_INCLUDE_CURRENT_DIR ON)

find_package(Boost COMPONENTS filesystem log serialization system thread program_options)
find_package(PkgConfig)
find_package(Threads)
find_package(EGL REQUIRED)
find_package(GLESv2 REQUIRED)
find_package(Protobuf REQUIRED)

pkg_check_modules(SDL2 sdl2 REQUIRED)
pkg_check_modules(SDL2_IMAGE SDL2_image REQUIRED)
pkg_check_modules(DBUS dbus-1 REQUIRED)
pkg_check_modules(LXC lxc REQUIRED)
pkg_check_modules(PROPERTIES_CPP properties-cpp REQUIRED)
pkg_check_modules(LIBSYSTEMD libsystemd REQUIRED)

<<<<<<< HEAD
message(STATUS "LXC version: ${LXC_VERSION}")
if (${LXC_VERSION} VERSION_LESS 3.0)
  set(CMAKE_CXX_FLAGS "${CMAKE_CXX_FLAGS} -DENABLE_LXC2_SUPPORT")
  message(STATUS "Building with LXC 2.x compatibility support")
endif()

option(ANBOX_ENABLE_WAYLAND "Enable wayland support" ON)
if (ANBOX_ENABLE_WAYLAND)
  set(CMAKE_CXX_FLAGS "${CMAKE_CXX_FLAGS} -DWAYLAND_SUPPORT")
endif()

option(ANBOX_ENABLE_MIR "Enable mir support" OFF)
if (ANBOX_ENABLE_MIR)
=======
option(ENABLE_WAYLAND "Enable wayland support" ON)
if (ENABLE_WAYLAND)
  set(CMAKE_CXX_FLAGS "${CMAKE_CXX_FLAGS} -DWAYLAND_SUPPORT")
endif()

option(ENABLE_MIR "Enable mir support" OFF)
if (ENABLE_MIR)
>>>>>>> 8febc166
  pkg_check_modules(MIRCLIENT mirclient REQUIRED)
  set(CMAKE_CXX_FLAGS "${CMAKE_CXX_FLAGS} -DMIR_SUPPORT")
endif()

set(CMAKE_CXX_FLAGS "${CMAKE_CXX_FLAGS} -DMESA_EGL_NO_X11_HEADERS")

#####################################################################
# Enable code coverage calculation with gcov/gcovr/lcov
# Usage:
#  * Switch build type to coverage (use ccmake or cmake-gui)
#  * Invoke make, make test, make coverage
#  * Find html report in subdir coveragereport
#  * Find xml report feasible for jenkins in coverage.xml
#####################################################################
IF(CMAKE_BUILD_TYPE MATCHES [cC][oO][vV][eE][rR][aA][gG][eE])
  SET(CMAKE_CXX_FLAGS "${CMAKE_CXX_FLAGS} -ftest-coverage -fprofile-arcs" )
  SET(CMAKE_C_FLAGS "${CMAKE_C_FLAGS} -ftest-coverage -fprofile-arcs" )
  SET(CMAKE_MODULE_LINKER_FLAGS "${CMAKE_MODULE_LINKER_FLAGS} -ftest-coverage -fprofile-arcs" )
  SET(CMAKE_SHARED_LINKER_FLAGS "${CMAKE_SHARED_LINKER_FLAGS} -ftest-coverage -fprofile-arcs" )
ENDIF(CMAKE_BUILD_TYPE MATCHES [cC][oO][vV][eE][rR][aA][gG][eE])

find_package(GMock)

set(CMAKE_CXX_FLAGS "${CMAKE_CXX_FLAGS} -std=c++14 -fPIC")


if (NOT ANBOX_VERSION)
    exec_program("git" ${CMAKE_SOURCE_DIR} ARGS "rev-parse --short HEAD" OUTPUT_VARIABLE GIT_COMMIT_HASH)
    set(ANBOX_VERSION "local-${GIT_COMMIT_HASH}")
endif()
if (ANBOX_VERSION_SUFFIX)
    set(ANBOX_VERSION "${ANBOX_VERSION}-${ANBOX_VERSION_SUFFIX}")
endif()
set(ANBOX_RESOURCE_DIR "${CMAKE_INSTALL_DATADIR}/anbox")
set(ANBOX_RESOURCE_DIR_FULL "${CMAKE_INSTALL_FULL_DATADIR}/anbox")
set(ANBOX_STATEDIR_FULL "${CMAKE_INSTALL_FULL_LOCALSTATEDIR}/lib/anbox")
configure_file(${CMAKE_CURRENT_SOURCE_DIR}/src/anbox/build/config.h.in
               ${CMAKE_CURRENT_SOURCE_DIR}/src/anbox/build/config.h)

add_subdirectory(external)
add_subdirectory(src)
add_subdirectory(tests)
add_subdirectory(android)

if (NOT "${HOST_CMAKE_C_COMPILER}" STREQUAL "")
  message(STATUS "Host C compiler: ${HOST_CMAKE_C_COMPILER}")
  message(STATUS "Host C compiler: ${HOST_CMAKE_CXX_COMPILER}")
endif()

option(SNAP_CONFINEMENT "Enable snap confinement support" OFF)
if (SNAP_CONFINEMENT)
  message(STATUS "Building with support for snap confinement")
  set(CMAKE_CXX_FLAGS "${CMAKE_CXX_FLAGS} -DENABLE_SNAP_CONFINEMENT")
endif()

install(FILES data/ui/loading-screen.png DESTINATION ${ANBOX_RESOURCE_DIR}/ui)

# uninstall target
configure_file("${CMAKE_CURRENT_SOURCE_DIR}/cmake_uninstall.cmake.in"
               "${CMAKE_CURRENT_BINARY_DIR}/cmake_uninstall.cmake"
               IMMEDIATE @ONLY)
add_custom_target(uninstall "${CMAKE_COMMAND}"
<<<<<<< HEAD
                  -P "${CMAKE_CURRENT_BINARY_DIR}/cmake_uninstall.cmake")
=======
                  -P "${CMAKE_CURRENT_BINARY_DIR}/cmake_uninstall.cmake")

option(ENABLE_TOUCH_INPUT "Enable touch input support" OFF)
if (ENABLE_TOUCH_INPUT)
  set(CMAKE_CXX_FLAGS "${CMAKE_CXX_FLAGS} -DENABLE_TOUCH_INPUT")
endif()
>>>>>>> 8febc166
<|MERGE_RESOLUTION|>--- conflicted
+++ resolved
@@ -70,21 +70,12 @@
 pkg_check_modules(PROPERTIES_CPP properties-cpp REQUIRED)
 pkg_check_modules(LIBSYSTEMD libsystemd REQUIRED)
 
-<<<<<<< HEAD
 message(STATUS "LXC version: ${LXC_VERSION}")
 if (${LXC_VERSION} VERSION_LESS 3.0)
   set(CMAKE_CXX_FLAGS "${CMAKE_CXX_FLAGS} -DENABLE_LXC2_SUPPORT")
   message(STATUS "Building with LXC 2.x compatibility support")
 endif()
 
-option(ANBOX_ENABLE_WAYLAND "Enable wayland support" ON)
-if (ANBOX_ENABLE_WAYLAND)
-  set(CMAKE_CXX_FLAGS "${CMAKE_CXX_FLAGS} -DWAYLAND_SUPPORT")
-endif()
-
-option(ANBOX_ENABLE_MIR "Enable mir support" OFF)
-if (ANBOX_ENABLE_MIR)
-=======
 option(ENABLE_WAYLAND "Enable wayland support" ON)
 if (ENABLE_WAYLAND)
   set(CMAKE_CXX_FLAGS "${CMAKE_CXX_FLAGS} -DWAYLAND_SUPPORT")
@@ -92,7 +83,6 @@
 
 option(ENABLE_MIR "Enable mir support" OFF)
 if (ENABLE_MIR)
->>>>>>> 8febc166
   pkg_check_modules(MIRCLIENT mirclient REQUIRED)
   set(CMAKE_CXX_FLAGS "${CMAKE_CXX_FLAGS} -DMIR_SUPPORT")
 endif()
@@ -155,13 +145,9 @@
                "${CMAKE_CURRENT_BINARY_DIR}/cmake_uninstall.cmake"
                IMMEDIATE @ONLY)
 add_custom_target(uninstall "${CMAKE_COMMAND}"
-<<<<<<< HEAD
-                  -P "${CMAKE_CURRENT_BINARY_DIR}/cmake_uninstall.cmake")
-=======
                   -P "${CMAKE_CURRENT_BINARY_DIR}/cmake_uninstall.cmake")
 
 option(ENABLE_TOUCH_INPUT "Enable touch input support" OFF)
 if (ENABLE_TOUCH_INPUT)
   set(CMAKE_CXX_FLAGS "${CMAKE_CXX_FLAGS} -DENABLE_TOUCH_INPUT")
-endif()
->>>>>>> 8febc166
+endif()