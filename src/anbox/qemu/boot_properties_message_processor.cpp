/*
 * Copyright (C) 2016 Simon Fels <morphis@gravedo.de>
 *
 * This program is free software: you can redistribute it and/or modify it
 * under the terms of the GNU General Public License version 3, as published
 * by the Free Software Foundation.
 *
 * This program is distributed in the hope that it will be useful, but
 * WITHOUT ANY WARRANTY; without even the implied warranties of
 * MERCHANTABILITY, SATISFACTORY QUALITY, or FITNESS FOR A PARTICULAR
 * PURPOSE.  See the GNU General Public License for more details.
 *
 * You should have received a copy of the GNU General Public License along
 * with this program.  If not, see <http://www.gnu.org/licenses/>.
 *
 */

#include "anbox/qemu//boot_properties_message_processor.h"
#include "anbox/graphics/density.h"
#include "anbox/utils.h"
#include "anbox/logger.h"
#include <string>

namespace anbox {
namespace qemu {
BootPropertiesMessageProcessor::BootPropertiesMessageProcessor(
    const std::shared_ptr<network::SocketMessenger> &messenger)
    : QemudMessageProcessor(messenger) {}

BootPropertiesMessageProcessor::~BootPropertiesMessageProcessor() {}

void BootPropertiesMessageProcessor::handle_command(
    const std::string &command) {
  if (command == "list") list_properties();
}

void BootPropertiesMessageProcessor::list_properties() {
  // For ubuntu-touch we use GRID_UNIT_PX to calculate lcd_density
  int density = static_cast<int>(graphics::DensityType::medium);
  if (utils::get_env_value("GRID_UNIT_PX").length() > 0) {
    auto grid_unit_px = std::stoi(utils::get_env_value("GRID_UNIT_PX"));
    density = grid_unit_px * 20;
    DEBUG("Using grid_units %d", grid_unit_px);
  }
  DEBUG("density %d", density);
  std::vector<std::string> properties = {
      // TODO(morphis): Using HDPI here for now but should be adjusted to the
<<<<<<< HEAD
      // device
      // we're running on.
      utils::string_format("ro.sf.lcd_density=%d", density),
=======
      // device we're running on
      utils::string_format("ro.sf.lcd_density=%d", static_cast<int>(graphics::current_density())),
>>>>>>> 37818f27
  };

  for (const auto &prop : properties) {
    send_header(prop.length());
    messenger_->send(prop.c_str(), prop.length());
  }

  finish_message();
}
}  // namespace qemu
}  // namespace anbox<|MERGE_RESOLUTION|>--- conflicted
+++ resolved
@@ -45,14 +45,10 @@
   DEBUG("density %d", density);
   std::vector<std::string> properties = {
       // TODO(morphis): Using HDPI here for now but should be adjusted to the
-<<<<<<< HEAD
       // device
       // we're running on.
       utils::string_format("ro.sf.lcd_density=%d", density),
-=======
-      // device we're running on
-      utils::string_format("ro.sf.lcd_density=%d", static_cast<int>(graphics::current_density())),
->>>>>>> 37818f27
+//      utils::string_format("ro.sf.lcd_density=%d", static_cast<int>(graphics::current_density())),
   };
 
   for (const auto &prop : properties) {
